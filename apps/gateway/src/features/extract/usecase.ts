<<<<<<< HEAD
import { type ResultAsync, errAsync, okAsync } from 'neverthrow';
import { extractorClient } from '../../clients/extractor.js';
import { readabilityExtractor } from '../../clients/readability.js';
import { type RenderResult, playwrightRenderer } from '../../clients/renderer.js';
import { type CacheKey, createCacheKey } from '../../core/branded-types.js';
import { ErrorCode, type GatewayError, createError } from '../../core/errors.js';
import {
  type ExtractResponse,
  ExtractionEngine,
  type ExtractorServiceResponse,
} from '../../core/types.js';
import { cacheManager } from '../../lib/cache.js';
import { config } from '../../lib/config.js';
import { fromPromiseE, wrap } from '../../lib/result.js';
import { validateUrl, validateUrlSecurity } from '../../lib/ssrf-guard.js';
import { needsSSR } from './ssr-detector.js';
=======
import { ResultAsync, errAsync, okAsync } from 'neverthrow';
import { type Response, fetch } from 'undici';
import { ExtractorClient } from '../../clients/extractor.js';
import { ReadabilityExtractor } from '../../clients/readability.js';
import { type CacheKey, createCacheKey } from '../../core/branded-types.js';
import { type ErrorCode, type GatewayError, createError } from '../../core/errors.js';
import type { ExtractResponse, ExtractorServiceResponse } from '../../core/types.js';
import { cacheManager } from '../../lib/cache.js';
import { config } from '../../lib/config.js';
import { validateUrl, validateUrlSecurity } from '../../lib/ssrf-guard.js';

const wrapErr =
  (code: ErrorCode) =>
  (error: unknown): GatewayError =>
    createError(code, error instanceof Error ? error.message : String(error));

const extractorClient = new ExtractorClient();
const readabilityExtractor = new ReadabilityExtractor();

const ENGINE_READABILITY = 'readability' as const;

const fetchOk = (url: string): ResultAsync<Response, GatewayError> =>
  ResultAsync.fromPromise(fetch(url), wrapErr('ServiceUnavailable')).andThen((res) =>
    res.ok
      ? okAsync<Response, GatewayError>(res)
      : errAsync(wrapErr('ServiceUnavailable')(`HTTP ${res.status}: ${res.statusText}`))
  );

const readText = (res: Response): ResultAsync<string, GatewayError> =>
  ResultAsync.fromPromise(res.text(), wrapErr('ServiceUnavailable'));

const toExtractResponse = (result: ExtractorServiceResponse): ExtractResponse => ({
  title: result.title,
  text: result.text,
  engine: result.engine,
  score: result.score,
  cached: false,
});

const fallbackWithReadability = (
  html: string,
  url: string
): ResultAsync<ExtractResponse, GatewayError> =>
  readabilityExtractor
    .extract(html, url)
    .mapErr(wrapErr('InternalError'))
    .map((readabilityResult) => ({
      title: readabilityResult.title,
      text: readabilityResult.text,
      engine: ENGINE_READABILITY,
      score: readabilityResult.text.length * config.readabilityScoreFactor,
      cached: false,
    }));
>>>>>>> 4dfdd17d

export function extractContent(url: string): ResultAsync<ExtractResponse, GatewayError> {
  return validateUrl(url)
    .mapErr(wrap(ErrorCode.BadRequest))
    .asyncAndThen((validUrl) => validateUrlSecurity(validUrl).mapErr(wrap(ErrorCode.Forbidden)))
    .andThen((validatedUrl) => {
      const urlString = validatedUrl.toString();
      const cacheKey = createCacheKey(urlString);
      const cachedResult = cacheManager.get(cacheKey);

      return cachedResult ? okAsync(cachedResult) : processExtraction(urlString, cacheKey);
    });
}

<<<<<<< HEAD
function processExtraction(cacheKey: CacheKey): ResultAsync<ExtractResponse, GatewayError> {
  const url = cacheKey; // CacheKey is branded string of URL

  return fetchHtml(url)
    .andThen((html: string) => {
      const shouldUseSSR = needsSSR(html);

      if (shouldUseSSR) {
        return renderAndExtract(url);
      }
      return extractAndFallback(html, url);
    })
    .andTee((response: ExtractResponse) => {
      cacheManager.set(cacheKey, response);
    });
}

function fetchHtml(url: string): ResultAsync<string, GatewayError> {
  return fromPromiseE(
    fetch(url, {
      signal: AbortSignal.timeout(config.fetchTimeoutMs),
      headers: {
        'User-Agent': 'Mozilla/5.0 (compatible; claude-readability-hook/1.0)',
      },
    }),
    ErrorCode.ServiceUnavailable,
    (error) => `Failed to fetch URL: ${String(error)}`
  ).andThen((response) => {
    if (!response.ok) {
      return errAsync(
        createError(
          ErrorCode.ServiceUnavailable,
          `Failed to fetch: ${response.status} ${response.statusText}`
        )
      );
    }

    const contentType = response.headers.get('content-type');
    if (contentType && !contentType.includes('text/html')) {
      return errAsync(createError(ErrorCode.BadRequest, `Content type ${contentType} is not HTML`));
    }

    return fromPromiseE(
      response.text(),
      ErrorCode.ServiceUnavailable,
      (error) => `Failed to read response: ${String(error)}`
    );
  });
}

function renderAndExtract(url: string): ResultAsync<ExtractResponse, GatewayError> {
  return playwrightRenderer.render(url).andThen((renderResult: RenderResult) =>
    extractorClient
      .extractContent(renderResult.html, url)
      .andThen((extractorResult: ExtractorServiceResponse) => {
        if (extractorResult.success && extractorResult.score >= config.scoreThreshold) {
          return okAsync({
            title: extractorResult.title,
            text: extractorResult.text,
            engine: ExtractionEngine.TrafilaturaSSR,
            score: extractorResult.score,
            cached: false,
            renderTime: renderResult.renderTime,
          } satisfies ExtractResponse);
        }
        // Fallback to readability with rendered HTML
        return fallbackToReadability(renderResult.html, renderResult.renderTime, url);
      })
  );
}

function extractAndFallback(html: string, url: string): ResultAsync<ExtractResponse, GatewayError> {
  return extractorClient
    .extractContent(html, url)
    .andThen((extractorResult: ExtractorServiceResponse) => {
      if (extractorResult.success && extractorResult.score >= config.scoreThreshold) {
        return okAsync({
          title: extractorResult.title,
          text: extractorResult.text,
          engine:
            extractorResult.engine === 'trafilatura'
              ? ExtractionEngine.Trafilatura
              : ExtractionEngine.Readability,
          score: extractorResult.score,
          cached: false,
        } satisfies ExtractResponse);
      }
      // Fallback to readability with original HTML
      return fallbackToReadability(html, undefined, url);
    });
}

// Score constants for consistency across engines
const SCORE_CHAR_WEIGHT = 0.8;
const SCORE_WORD_WEIGHT = 0.2;
const SCORE_TITLE_BONUS = 5.0;
const SCORE_MAX_CHARS = 10000; // Characters for max score
const SCORE_MAX_WORDS = 2000; // Words for max score

function calculateContentScore(text: string, hasTitle = false): number {
  const charCount = text.length;
  const wordCount = text.split(/\s+/).filter((word) => word.length > 0).length;

  // Normalize to 0-100 scale
  const charScore = Math.min(1, charCount / SCORE_MAX_CHARS) * SCORE_CHAR_WEIGHT * 100;
  const wordScore = Math.min(1, wordCount / SCORE_MAX_WORDS) * SCORE_WORD_WEIGHT * 100;
  const titleBonus = hasTitle ? SCORE_TITLE_BONUS : 0;

  return charScore + wordScore + titleBonus;
}

function fallbackToReadability(
  html: string,
  renderTime?: number,
  url?: string
): ResultAsync<ExtractResponse, GatewayError> {
  return readabilityExtractor.extract(html, url).map(
    (readabilityResult) =>
      ({
        title: readabilityResult.title,
        text: readabilityResult.text,
        engine: ExtractionEngine.Readability,
        score: calculateContentScore(readabilityResult.text, Boolean(readabilityResult.title)),
        cached: false,
        ...(renderTime !== undefined && { renderTime }),
      }) satisfies ExtractResponse
  );
=======
function processExtraction(
  url: string,
  cacheKey: CacheKey
): ResultAsync<ExtractResponse, GatewayError> {
  return fetchOk(url)
    .andThen(readText)
    .andThen((html) =>
      extractorClient
        .extractContent({ html, url })
        .andThen((extractorResult) => {
          const isGoodExtraction =
            extractorResult.success && extractorResult.score >= config.scoreThreshold;

          return isGoodExtraction
            ? okAsync(toExtractResponse(extractorResult))
            : fallbackWithReadability(html, url);
        })
        // Side effect: Cache successful extraction results to avoid duplicate processing
        .andTee((response) => {
          cacheManager.set(cacheKey, response);
        })
    );
>>>>>>> 4dfdd17d
}<|MERGE_RESOLUTION|>--- conflicted
+++ resolved
@@ -1,7 +1,7 @@
-<<<<<<< HEAD
-import { type ResultAsync, errAsync, okAsync } from 'neverthrow';
-import { extractorClient } from '../../clients/extractor.js';
-import { readabilityExtractor } from '../../clients/readability.js';
+import { ResultAsync, errAsync, okAsync } from 'neverthrow';
+import { type Response, fetch } from 'undici';
+import { ExtractorClient } from '../../clients/extractor.js';
+import { ReadabilityExtractor } from '../../clients/readability.js';
 import { type RenderResult, playwrightRenderer } from '../../clients/renderer.js';
 import { type CacheKey, createCacheKey } from '../../core/branded-types.js';
 import { ErrorCode, type GatewayError, createError } from '../../core/errors.js';
@@ -12,20 +12,8 @@
 } from '../../core/types.js';
 import { cacheManager } from '../../lib/cache.js';
 import { config } from '../../lib/config.js';
-import { fromPromiseE, wrap } from '../../lib/result.js';
 import { validateUrl, validateUrlSecurity } from '../../lib/ssrf-guard.js';
 import { needsSSR } from './ssr-detector.js';
-=======
-import { ResultAsync, errAsync, okAsync } from 'neverthrow';
-import { type Response, fetch } from 'undici';
-import { ExtractorClient } from '../../clients/extractor.js';
-import { ReadabilityExtractor } from '../../clients/readability.js';
-import { type CacheKey, createCacheKey } from '../../core/branded-types.js';
-import { type ErrorCode, type GatewayError, createError } from '../../core/errors.js';
-import type { ExtractResponse, ExtractorServiceResponse } from '../../core/types.js';
-import { cacheManager } from '../../lib/cache.js';
-import { config } from '../../lib/config.js';
-import { validateUrl, validateUrlSecurity } from '../../lib/ssrf-guard.js';
 
 const wrapErr =
   (code: ErrorCode) =>
@@ -35,46 +23,46 @@
 const extractorClient = new ExtractorClient();
 const readabilityExtractor = new ReadabilityExtractor();
 
-const ENGINE_READABILITY = 'readability' as const;
-
 const fetchOk = (url: string): ResultAsync<Response, GatewayError> =>
-  ResultAsync.fromPromise(fetch(url), wrapErr('ServiceUnavailable')).andThen((res) =>
+  ResultAsync.fromPromise(fetch(url), wrapErr(ErrorCode.ServiceUnavailable)).andThen((res) =>
     res.ok
       ? okAsync<Response, GatewayError>(res)
-      : errAsync(wrapErr('ServiceUnavailable')(`HTTP ${res.status}: ${res.statusText}`))
+      : errAsync(wrapErr(ErrorCode.ServiceUnavailable)(`HTTP ${res.status}: ${res.statusText}`))
   );
 
 const readText = (res: Response): ResultAsync<string, GatewayError> =>
-  ResultAsync.fromPromise(res.text(), wrapErr('ServiceUnavailable'));
+  ResultAsync.fromPromise(res.text(), wrapErr(ErrorCode.ServiceUnavailable));
 
 const toExtractResponse = (result: ExtractorServiceResponse): ExtractResponse => ({
   title: result.title,
   text: result.text,
-  engine: result.engine,
+  engine:
+    result.engine === 'trafilatura' ? ExtractionEngine.Trafilatura : ExtractionEngine.Readability,
   score: result.score,
   cached: false,
 });
 
 const fallbackWithReadability = (
   html: string,
-  url: string
+  url: string,
+  renderTime?: number
 ): ResultAsync<ExtractResponse, GatewayError> =>
   readabilityExtractor
     .extract(html, url)
-    .mapErr(wrapErr('InternalError'))
+    .mapErr(wrapErr(ErrorCode.InternalError))
     .map((readabilityResult) => ({
       title: readabilityResult.title,
       text: readabilityResult.text,
-      engine: ENGINE_READABILITY,
+      engine: ExtractionEngine.Readability,
       score: readabilityResult.text.length * config.readabilityScoreFactor,
       cached: false,
+      ...(renderTime !== undefined && { renderTime }),
     }));
->>>>>>> 4dfdd17d
 
 export function extractContent(url: string): ResultAsync<ExtractResponse, GatewayError> {
   return validateUrl(url)
-    .mapErr(wrap(ErrorCode.BadRequest))
-    .asyncAndThen((validUrl) => validateUrlSecurity(validUrl).mapErr(wrap(ErrorCode.Forbidden)))
+    .mapErr(wrapErr(ErrorCode.BadRequest))
+    .asyncAndThen((validUrl) => validateUrlSecurity(validUrl).mapErr(wrapErr(ErrorCode.Forbidden)))
     .andThen((validatedUrl) => {
       const urlString = validatedUrl.toString();
       const cacheKey = createCacheKey(urlString);
@@ -84,61 +72,40 @@
     });
 }
 
-<<<<<<< HEAD
-function processExtraction(cacheKey: CacheKey): ResultAsync<ExtractResponse, GatewayError> {
-  const url = cacheKey; // CacheKey is branded string of URL
+function processExtraction(
+  url: string,
+  cacheKey: CacheKey
+): ResultAsync<ExtractResponse, GatewayError> {
+  return (
+    fetchOk(url)
+      .andThen(readText)
+      .andThen((html) => {
+        const shouldUseSSR = needsSSR(html);
 
-  return fetchHtml(url)
-    .andThen((html: string) => {
-      const shouldUseSSR = needsSSR(html);
+        if (shouldUseSSR) {
+          return renderAndExtract(url);
+        }
 
-      if (shouldUseSSR) {
-        return renderAndExtract(url);
-      }
-      return extractAndFallback(html, url);
-    })
-    .andTee((response: ExtractResponse) => {
-      cacheManager.set(cacheKey, response);
-    });
-}
+        return extractorClient.extractContent({ html, url }).andThen((extractorResult) => {
+          const isGoodExtraction =
+            extractorResult.success && extractorResult.score >= config.scoreThreshold;
 
-function fetchHtml(url: string): ResultAsync<string, GatewayError> {
-  return fromPromiseE(
-    fetch(url, {
-      signal: AbortSignal.timeout(config.fetchTimeoutMs),
-      headers: {
-        'User-Agent': 'Mozilla/5.0 (compatible; claude-readability-hook/1.0)',
-      },
-    }),
-    ErrorCode.ServiceUnavailable,
-    (error) => `Failed to fetch URL: ${String(error)}`
-  ).andThen((response) => {
-    if (!response.ok) {
-      return errAsync(
-        createError(
-          ErrorCode.ServiceUnavailable,
-          `Failed to fetch: ${response.status} ${response.statusText}`
-        )
-      );
-    }
-
-    const contentType = response.headers.get('content-type');
-    if (contentType && !contentType.includes('text/html')) {
-      return errAsync(createError(ErrorCode.BadRequest, `Content type ${contentType} is not HTML`));
-    }
-
-    return fromPromiseE(
-      response.text(),
-      ErrorCode.ServiceUnavailable,
-      (error) => `Failed to read response: ${String(error)}`
-    );
-  });
+          return isGoodExtraction
+            ? okAsync(toExtractResponse(extractorResult))
+            : fallbackWithReadability(html, url);
+        });
+      })
+      // Side effect: Cache successful extraction results to avoid duplicate processing
+      .andTee((response) => {
+        cacheManager.set(cacheKey, response);
+      })
+  );
 }
 
 function renderAndExtract(url: string): ResultAsync<ExtractResponse, GatewayError> {
   return playwrightRenderer.render(url).andThen((renderResult: RenderResult) =>
     extractorClient
-      .extractContent(renderResult.html, url)
+      .extractContent({ html: renderResult.html, url })
       .andThen((extractorResult: ExtractorServiceResponse) => {
         if (extractorResult.success && extractorResult.score >= config.scoreThreshold) {
           return okAsync({
@@ -151,89 +118,7 @@
           } satisfies ExtractResponse);
         }
         // Fallback to readability with rendered HTML
-        return fallbackToReadability(renderResult.html, renderResult.renderTime, url);
+        return fallbackWithReadability(renderResult.html, url, renderResult.renderTime);
       })
   );
-}
-
-function extractAndFallback(html: string, url: string): ResultAsync<ExtractResponse, GatewayError> {
-  return extractorClient
-    .extractContent(html, url)
-    .andThen((extractorResult: ExtractorServiceResponse) => {
-      if (extractorResult.success && extractorResult.score >= config.scoreThreshold) {
-        return okAsync({
-          title: extractorResult.title,
-          text: extractorResult.text,
-          engine:
-            extractorResult.engine === 'trafilatura'
-              ? ExtractionEngine.Trafilatura
-              : ExtractionEngine.Readability,
-          score: extractorResult.score,
-          cached: false,
-        } satisfies ExtractResponse);
-      }
-      // Fallback to readability with original HTML
-      return fallbackToReadability(html, undefined, url);
-    });
-}
-
-// Score constants for consistency across engines
-const SCORE_CHAR_WEIGHT = 0.8;
-const SCORE_WORD_WEIGHT = 0.2;
-const SCORE_TITLE_BONUS = 5.0;
-const SCORE_MAX_CHARS = 10000; // Characters for max score
-const SCORE_MAX_WORDS = 2000; // Words for max score
-
-function calculateContentScore(text: string, hasTitle = false): number {
-  const charCount = text.length;
-  const wordCount = text.split(/\s+/).filter((word) => word.length > 0).length;
-
-  // Normalize to 0-100 scale
-  const charScore = Math.min(1, charCount / SCORE_MAX_CHARS) * SCORE_CHAR_WEIGHT * 100;
-  const wordScore = Math.min(1, wordCount / SCORE_MAX_WORDS) * SCORE_WORD_WEIGHT * 100;
-  const titleBonus = hasTitle ? SCORE_TITLE_BONUS : 0;
-
-  return charScore + wordScore + titleBonus;
-}
-
-function fallbackToReadability(
-  html: string,
-  renderTime?: number,
-  url?: string
-): ResultAsync<ExtractResponse, GatewayError> {
-  return readabilityExtractor.extract(html, url).map(
-    (readabilityResult) =>
-      ({
-        title: readabilityResult.title,
-        text: readabilityResult.text,
-        engine: ExtractionEngine.Readability,
-        score: calculateContentScore(readabilityResult.text, Boolean(readabilityResult.title)),
-        cached: false,
-        ...(renderTime !== undefined && { renderTime }),
-      }) satisfies ExtractResponse
-  );
-=======
-function processExtraction(
-  url: string,
-  cacheKey: CacheKey
-): ResultAsync<ExtractResponse, GatewayError> {
-  return fetchOk(url)
-    .andThen(readText)
-    .andThen((html) =>
-      extractorClient
-        .extractContent({ html, url })
-        .andThen((extractorResult) => {
-          const isGoodExtraction =
-            extractorResult.success && extractorResult.score >= config.scoreThreshold;
-
-          return isGoodExtraction
-            ? okAsync(toExtractResponse(extractorResult))
-            : fallbackWithReadability(html, url);
-        })
-        // Side effect: Cache successful extraction results to avoid duplicate processing
-        .andTee((response) => {
-          cacheManager.set(cacheKey, response);
-        })
-    );
->>>>>>> 4dfdd17d
 }